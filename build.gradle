import org.jetbrains.kotlin.gradle.dsl.JvmTarget
import org.jetbrains.kotlin.gradle.dsl.KotlinVersion
import net.ltgt.gradle.errorprone.CheckSeverity
import java.text.SimpleDateFormat

plugins {
    id 'java'
    id 'java-library'
    id 'jvm-test-suite'
    id 'maven-publish'
    id 'signing'
    id 'groovy'
    id 'biz.aQute.bnd.builder' version '6.2.0'
    id 'io.github.gradle-nexus.publish-plugin' version '2.0.0'
    id 'com.github.ben-manes.versions' version '0.52.0'
    id "me.champeau.jmh" version "0.7.3"
    id "net.ltgt.errorprone" version '4.3.0'

    // Kotlin just for tests - not production code
    id 'org.jetbrains.kotlin.jvm' version '2.2.20'
}

java {
    toolchain {
        languageVersion = JavaLanguageVersion.of(17)
    }
}

kotlin {
    compilerOptions {
        apiVersion = KotlinVersion.KOTLIN_2_0
        languageVersion = KotlinVersion.KOTLIN_2_0
        jvmTarget = JvmTarget.JVM_11
        javaParameters = true
        freeCompilerArgs = [
                '-Xemit-jvm-type-annotations',
                '-Xjspecify-annotations=strict',
        ]
    }
}

def getDevelopmentVersion() {
    def output = new StringBuilder()
    def error = new StringBuilder()
    def gitShortHash = ["git", "-C", projectDir.toString(), "rev-parse", "--short", "HEAD"].execute()
    gitShortHash.waitForProcessOutput(output, error)
    def gitHash = output.toString().trim()
    if (gitHash.isEmpty()) {
        println "git hash is empty: error: ${error.toString()}"
        throw new IllegalStateException("git hash could not be determined")
    }
    def version = "0.0.0-" + new SimpleDateFormat('yyyy-MM-dd\'T\'HH-mm-ss').format(new Date()) + "-" + gitHash
    println "created development version: $version"
    version
}

def releaseVersion = System.env.RELEASE_VERSION
version = releaseVersion ? releaseVersion : getDevelopmentVersion()
group = 'com.graphql-java'
description = 'A pure Java 11 port of Facebook Dataloader'

gradle.buildFinished { buildResult ->
    println "*******************************"
    println "*"
    if (buildResult.failure != null) {
        println "* FAILURE - ${buildResult.failure}"
    } else {
        println "* SUCCESS"
    }
    println "* Version: $version"
    println "*"
    println "*******************************"
}

repositories {
    mavenCentral()
    mavenLocal()
}

jar {
    manifest {
        attributes('Automatic-Module-Name': 'org.dataloader',
                '-exportcontents': 'org.dataloader.*',
                '-removeheaders': 'Private-Package')
    }
    bnd('''
Import-Package: org.jspecify.annotations;resolution:=optional,*
''')
}

dependencies {
    api "org.reactivestreams:reactive-streams:$reactive_streams_version"
    api "org.jspecify:jspecify:1.0.0"

    // this is needed for the idea jmh plugin to work correctly
    jmh 'org.openjdk.jmh:jmh-core:1.37'
    jmh 'org.openjdk.jmh:jmh-generator-annprocess:1.37'

<<<<<<< HEAD
    errorprone 'com.uber.nullaway:nullaway:0.12.10'
    errorprone 'com.google.errorprone:error_prone_core:2.41.0'
=======
    errorprone 'com.uber.nullaway:nullaway:0.12.9'
    errorprone 'com.google.errorprone:error_prone_core:2.42.0'
>>>>>>> f73d4906

    // just tests
    testImplementation 'org.jetbrains.kotlin:kotlin-stdlib-jdk8'
}

tasks.withType(JavaCompile) {
    options.release = 11
    options.errorprone {
        disableAllChecks = true
        check("NullAway", CheckSeverity.ERROR)
        //
        // end state has us with this config turned on - eg all classes
        //
        //option("NullAway:AnnotatedPackages", "org.dataloader")
        option("NullAway:OnlyNullMarked", "true")
        option("NullAway:JSpecifyMode", "true")
    }
    // Include to disable NullAway on test code
    if (name.toLowerCase().contains("test")) {
        options.errorprone {
            disable("NullAway")
        }
    }
}


task sourcesJar(type: Jar) {
    dependsOn classes
    archiveClassifier.set('sources')
    from sourceSets.main.allSource
}

javadoc {
    options.encoding = 'UTF-8'
}

task javadocJar(type: Jar, dependsOn: javadoc) {
    archiveClassifier.set('javadoc')
    from javadoc.destinationDir
}

artifacts {
    archives sourcesJar
    archives javadocJar
}

testing {
    suites {
        test {
            useJUnitJupiter(junit_version)
            dependencies {
                // Testing dependencies
                implementation platform("org.junit:junit-bom:$junit_version")
                implementation 'org.junit.jupiter:junit-jupiter-api'
                implementation 'org.junit.jupiter:junit-jupiter-params'
                implementation 'org.junit.jupiter:junit-jupiter-engine'
                implementation "org.awaitility:awaitility:$awaitility_version"
                implementation "org.hamcrest:hamcrest:$hamcrest_version"
                implementation "io.projectreactor:reactor-core:$reactor_core_version"
                implementation "com.github.ben-manes.caffeine:caffeine:$caffeine_version"
            }

            targets.configureEach {
                testTask.configure {
                    testLogging {
                        exceptionFormat = 'full'
                    }
                }
            }
        }
    }
}

publishing {
    publications {
        graphqlJava(MavenPublication) {
            from components.java
            groupId 'com.graphql-java'
            artifactId 'java-dataloader'
            version project.version

            artifact sourcesJar
            artifact javadocJar

            pom.withXml {
                asNode().children().last() + {
                    resolveStrategy = Closure.DELEGATE_FIRST
                    name 'java-dataloader'
                    description 'A pure Java 11 port of Facebook Dataloader'
                    url 'https://github.com/graphql-java/java-dataloader'
                    inceptionYear '2017'

                    scm {
                        url 'https://github.com/graphql-java/java-dataloader'
                        connection 'scm:git@github.com:graphql-java/java-dataloader.git'
                        developerConnection 'scm:git@github.com:graphql-java/java-dataloader.git'
                    }

                    licenses {
                        license {
                            name 'The Apache Software License, Version 2.0'
                            url 'https://www.apache.org/licenses/LICENSE-2.0.txt'
                            distribution 'repo'
                        }
                    }

                    developers {
                        developer {
                            id 'bbakerman'
                            name 'Brad Baker'
                            email 'bbakerman@gmail.com'
                        }
                        developer {
                            id 'aschrijver'
                            name 'Arnold Schrijver'
                        }
                    }
                }
            }
        }
    }
}

nexusPublishing {
    repositories {
        sonatype {
            username = System.env.MAVEN_CENTRAL_USER_NEW
            password = System.env.MAVEN_CENTRAL_PASSWORD_NEW
            // https://central.sonatype.org/publish/publish-portal-ossrh-staging-api/#configuration
            nexusUrl.set(uri("https://ossrh-staging-api.central.sonatype.com/service/local/"))
            // GraphQL Java does not publish snapshots, but adding this URL for completeness
            snapshotRepositoryUrl.set(uri("https://central.sonatype.com/repository/maven-snapshots/"))        }
    }
}

signing {
    required { !project.hasProperty('publishToMavenLocal') }
    def signingKey = System.env.MAVEN_CENTRAL_PGP_KEY
    useInMemoryPgpKeys(signingKey, "")
    sign publishing.publications
}


// all publish tasks depend on the build task
tasks.withType(PublishToMavenRepository) {
    dependsOn build
}

def isNonStable = { String version ->
    def stableKeyword = ['RELEASE', 'FINAL', 'GA'].any { it -> version.toUpperCase().contains(it) }
    def regex = /^[0-9,.v-]+(-r)?$/
    return !stableKeyword && !(version ==~ regex)
}

// https://github.com/ben-manes/gradle-versions-plugin
tasks.named("dependencyUpdates").configure {
    rejectVersionIf {
        isNonStable(it.candidate.version)
    }
}<|MERGE_RESOLUTION|>--- conflicted
+++ resolved
@@ -96,13 +96,8 @@
     jmh 'org.openjdk.jmh:jmh-core:1.37'
     jmh 'org.openjdk.jmh:jmh-generator-annprocess:1.37'
 
-<<<<<<< HEAD
     errorprone 'com.uber.nullaway:nullaway:0.12.10'
-    errorprone 'com.google.errorprone:error_prone_core:2.41.0'
-=======
-    errorprone 'com.uber.nullaway:nullaway:0.12.9'
     errorprone 'com.google.errorprone:error_prone_core:2.42.0'
->>>>>>> f73d4906
 
     // just tests
     testImplementation 'org.jetbrains.kotlin:kotlin-stdlib-jdk8'
