--- conflicted
+++ resolved
@@ -72,18 +72,14 @@
 
     testImplementation 'org.slf4j:slf4j-simple:' + slf4jVersion
     testImplementation 'org.awaitility:awaitility:2.0.0'
-<<<<<<< HEAD
+    testImplementation "org.hamcrest:hamcrest:2.2"
     testImplementation 'io.projectreactor:reactor-core:3.6.6'
-    testImplementation 'com.github.ben-manes.caffeine:caffeine:2.9.0'
-    testImplementation 'io.projectreactor:reactor-core:3.6.6'
-=======
-    testImplementation "org.hamcrest:hamcrest:2.2"
     testImplementation 'com.github.ben-manes.caffeine:caffeine:2.9.0'
     testImplementation platform('org.junit:junit-bom:5.10.2')
     testImplementation 'org.junit.jupiter:junit-jupiter-api'
     testImplementation 'org.junit.jupiter:junit-jupiter-params'
     testRuntimeOnly 'org.junit.jupiter:junit-jupiter-engine'
->>>>>>> 6ede2e6e
+    testImplementation 'io.projectreactor:reactor-core:3.6.6'
 }
 
 task sourcesJar(type: Jar) {
