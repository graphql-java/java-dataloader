--- conflicted
+++ resolved
@@ -120,15 +120,9 @@
 
     @Test
     void wontDoAnyThingIfThereTheyAreTheSameInstrumentationAlready() {
-<<<<<<< HEAD
-        DataLoader<String, String> newX = dlX.transform(builder -> builder.options(dlX.getOptions().transform(b -> b.setInstrumentation(instrA))));
-        DataLoader<String, String> newY = dlX.transform(builder -> builder.options(dlY.getOptions().transform(b -> b.setInstrumentation(instrA))));
-        DataLoader<String, String> newZ = dlX.transform(builder -> builder.options(dlZ.getOptions().transform(b -> b.setInstrumentation(instrA))));
-=======
         DataLoader<String, String> newX = dlX.transform(builder -> builder.options(dlX.getOptions().setInstrumentation(instrA)));
         DataLoader<String, String> newY = dlY.transform(builder ->  builder.options(dlY.getOptions().setInstrumentation(instrA)));
         DataLoader<String, String> newZ = dlZ.transform(builder ->  builder.options(dlZ.getOptions().setInstrumentation(instrA)));
->>>>>>> 08b8f018
         DataLoaderRegistry registry = DataLoaderRegistry.newRegistry()
                 .instrumentation(instrA)
                 .register("X", newX)
