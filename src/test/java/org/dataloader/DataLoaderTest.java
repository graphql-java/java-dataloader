/*
 * Copyright (c) 2016 The original author or authors
 *
 * All rights reserved. This program and the accompanying materials
 * are made available under the terms of the Eclipse Public License v1.0
 * and Apache License v2.0 which accompanies this distribution.
 *
 *      The Eclipse Public License is available at
 *      http://www.eclipse.org/legal/epl-v10.html
 *
 *      The Apache License v2.0 is available at
 *      http://www.opensource.org/licenses/apache2.0.php
 *
 * You may elect to redistribute this code under either of these licenses.
 */

package org.dataloader;

import org.awaitility.Duration;
import org.dataloader.fixtures.CustomCacheMap;
import org.dataloader.fixtures.JsonObject;
import org.dataloader.fixtures.User;
import org.dataloader.fixtures.UserManager;
import org.dataloader.fixtures.parameterized.ListDataLoaderFactory;
import org.dataloader.fixtures.parameterized.MappedDataLoaderFactory;
import org.dataloader.fixtures.parameterized.MappedPublisherDataLoaderFactory;
import org.dataloader.fixtures.parameterized.PublisherDataLoaderFactory;
import org.dataloader.fixtures.parameterized.TestDataLoaderFactory;
import org.dataloader.fixtures.parameterized.TestReactiveDataLoaderFactory;
import org.dataloader.impl.CompletableFutureKit;
import org.dataloader.impl.DataLoaderAssertionException;
import org.junit.jupiter.api.Named;
import org.junit.jupiter.api.Test;
import org.junit.jupiter.params.ParameterizedTest;
import org.junit.jupiter.params.provider.Arguments;
import org.junit.jupiter.params.provider.MethodSource;
import reactor.core.publisher.Flux;

import java.util.ArrayList;
import java.util.Collection;
import java.util.HashMap;
import java.util.List;
import java.util.Map;
import java.util.Optional;
import java.util.concurrent.CompletableFuture;
import java.util.concurrent.CompletionStage;
import java.util.concurrent.ExecutionException;
import java.util.concurrent.atomic.AtomicBoolean;
import java.util.concurrent.atomic.AtomicInteger;
import java.util.function.Supplier;
import java.util.stream.Collectors;
import java.util.stream.Stream;

import static java.util.Arrays.asList;
import static java.util.Collections.emptyList;
import static java.util.Collections.singletonList;
import static java.util.concurrent.CompletableFuture.*;
import static org.awaitility.Awaitility.await;
import static org.dataloader.DataLoaderFactory.newDataLoader;
import static org.dataloader.DataLoaderFactory.newMappedDataLoader;
import static org.dataloader.DataLoaderFactory.newMappedPublisherDataLoader;
import static org.dataloader.DataLoaderFactory.newMappedPublisherDataLoaderWithTry;
import static org.dataloader.DataLoaderFactory.newPublisherDataLoader;
import static org.dataloader.DataLoaderFactory.newPublisherDataLoaderWithTry;
import static org.dataloader.DataLoaderOptions.newOptions;
import static org.dataloader.fixtures.TestKit.areAllDone;
import static org.dataloader.fixtures.TestKit.listFrom;
import static org.dataloader.impl.CompletableFutureKit.cause;
import static org.hamcrest.MatcherAssert.assertThat;
import static org.hamcrest.Matchers.empty;
import static org.hamcrest.Matchers.equalTo;
import static org.hamcrest.Matchers.instanceOf;
import static org.hamcrest.Matchers.is;
import static org.junit.jupiter.api.Assertions.assertArrayEquals;
import static org.junit.jupiter.api.Assertions.fail;

/**
 * Tests for {@link DataLoader}.
 * <p>
 * The tests are a port of the existing tests in
 * the <a href="https://github.com/facebook/dataloader">facebook/dataloader</a> project.
 * <p>
 * Acknowledgments go to <a href="https://github.com/leebyron">Lee Byron</a> for providing excellent coverage.
 *
 * @author <a href="https://github.com/aschrijver/">Arnold Schrijver</a>
 */
public class DataLoaderTest {

    @Test
    public void should_Build_a_really_really_simple_data_loader() {
        AtomicBoolean success = new AtomicBoolean();
        DataLoader<Integer, Integer> identityLoader = newDataLoader(CompletableFuture::completedFuture);

        CompletionStage<Integer> future1 = identityLoader.load(1);

        future1.thenAccept(value -> {
            assertThat(value, equalTo(1));
            success.set(true);
        });
        identityLoader.dispatch();
        await().untilAtomic(success, is(true));
    }

    @Test
    public void basic_map_batch_loading() {
        MappedBatchLoader<String, String> evensOnlyMappedBatchLoader = (keys) -> {
            Map<String, String> mapOfResults = new HashMap<>();

            AtomicInteger index = new AtomicInteger();
            keys.forEach(k -> {
                int i = index.getAndIncrement();
                if (i % 2 == 0) {
                    mapOfResults.put(k, k);
                }
            });
            return completedFuture(mapOfResults);
        };
        DataLoader<String, String> loader = DataLoaderFactory.newMappedDataLoader(evensOnlyMappedBatchLoader);

        loader.load("A");
        loader.load("B");
        loader.loadMany(asList("C", "D"));

        List<String> results = loader.dispatchAndJoin();

        assertThat(results.size(), equalTo(4));
        assertThat(results, equalTo(asList("A", null, "C", null)));
    }

    @ParameterizedTest
    @MethodSource("dataLoaderFactories")
    public void should_Support_loading_multiple_keys_in_one_call(TestDataLoaderFactory factory) {
        AtomicBoolean success = new AtomicBoolean();
        DataLoader<Integer, Integer> identityLoader = factory.idLoader(new DataLoaderOptions(), new ArrayList<>());

        CompletionStage<List<Integer>> futureAll = identityLoader.loadMany(asList(1, 2));
        futureAll.thenAccept(promisedValues -> {
            assertThat(promisedValues.size(), is(2));
            success.set(true);
        });
        identityLoader.dispatch();
        await().untilAtomic(success, is(true));
        assertThat(futureAll.toCompletableFuture().join(), equalTo(asList(1, 2)));
    }

    @ParameterizedTest
    @MethodSource("dataLoaderFactories")
    public void should_Resolve_to_empty_list_when_no_keys_supplied(TestDataLoaderFactory factory) {
        AtomicBoolean success = new AtomicBoolean();
        DataLoader<Integer, Integer> identityLoader = factory.idLoader(new DataLoaderOptions(), new ArrayList<>());
        CompletableFuture<List<Integer>> futureEmpty = identityLoader.loadMany(emptyList());
        futureEmpty.thenAccept(promisedValues -> {
            assertThat(promisedValues.size(), is(0));
            success.set(true);
        });
        identityLoader.dispatch();
        await().untilAtomic(success, is(true));
        assertThat(futureEmpty.join(), empty());
    }

    @ParameterizedTest
    @MethodSource("dataLoaderFactories")
    public void should_Return_zero_entries_dispatched_when_no_keys_supplied(TestDataLoaderFactory factory) {
        AtomicBoolean success = new AtomicBoolean();
        DataLoader<Integer, Integer> identityLoader = factory.idLoader(new DataLoaderOptions(), new ArrayList<>());
        CompletableFuture<List<Integer>> futureEmpty = identityLoader.loadMany(emptyList());
        futureEmpty.thenAccept(promisedValues -> {
            assertThat(promisedValues.size(), is(0));
            success.set(true);
        });
        DispatchResult<Integer> dispatchResult = identityLoader.dispatchWithCounts();
        await().untilAtomic(success, is(true));
        assertThat(dispatchResult.getKeysCount(), equalTo(0));
    }

    @ParameterizedTest
    @MethodSource("dataLoaderFactories")
    public void should_Batch_multiple_requests(TestDataLoaderFactory factory) throws ExecutionException, InterruptedException {
        List<Collection<Integer>> loadCalls = new ArrayList<>();
        DataLoader<Integer, Integer> identityLoader = factory.idLoader(new DataLoaderOptions(), loadCalls);

        CompletableFuture<Integer> future1 = identityLoader.load(1);
        CompletableFuture<Integer> future2 = identityLoader.load(2);
        identityLoader.dispatch();

        await().until(() -> future1.isDone() && future2.isDone());
        assertThat(future1.get(), equalTo(1));
        assertThat(future2.get(), equalTo(2));
        assertThat(loadCalls, equalTo(singletonList(asList(1, 2))));
    }

    @ParameterizedTest
    @MethodSource("dataLoaderFactories")
    public void should_Return_number_of_batched_entries(TestDataLoaderFactory factory) {
        List<Collection<Integer>> loadCalls = new ArrayList<>();
        DataLoader<Integer, Integer> identityLoader = factory.idLoader(new DataLoaderOptions(), loadCalls);

        CompletableFuture<Integer> future1 = identityLoader.load(1);
        CompletableFuture<Integer> future2 = identityLoader.load(2);
        DispatchResult<?> dispatchResult = identityLoader.dispatchWithCounts();

        await().until(() -> future1.isDone() && future2.isDone());
        assertThat(dispatchResult.getKeysCount(), equalTo(2)); // its two because it's the number dispatched (by key) not the load calls
        assertThat(dispatchResult.getPromisedResults().isDone(), equalTo(true));
    }

    @ParameterizedTest
    @MethodSource("dataLoaderFactories")
    public void should_Coalesce_identical_requests(TestDataLoaderFactory factory) throws ExecutionException, InterruptedException {
        List<Collection<Integer>> loadCalls = new ArrayList<>();
        DataLoader<Integer, Integer> identityLoader = factory.idLoader(new DataLoaderOptions(), loadCalls);

        CompletableFuture<Integer> future1a = identityLoader.load(1);
        CompletableFuture<Integer> future1b = identityLoader.load(1);
        assertThat(future1a, equalTo(future1b));
        identityLoader.dispatch();

        await().until(future1a::isDone);
        assertThat(future1a.get(), equalTo(1));
        assertThat(future1b.get(), equalTo(1));
        assertThat(loadCalls, equalTo(singletonList(singletonList(1))));
    }

    @ParameterizedTest
    @MethodSource("dataLoaderFactories")
    public void should_Cache_repeated_requests(TestDataLoaderFactory factory) throws ExecutionException, InterruptedException {
        List<Collection<String>> loadCalls = new ArrayList<>();
        DataLoader<String, String> identityLoader = factory.idLoader(new DataLoaderOptions(), loadCalls);

        CompletableFuture<String> future1 = identityLoader.load("A");
        CompletableFuture<String> future2 = identityLoader.load("B");
        identityLoader.dispatch();

        await().until(() -> future1.isDone() && future2.isDone());
        assertThat(future1.get(), equalTo("A"));
        assertThat(future2.get(), equalTo("B"));
        assertThat(loadCalls, equalTo(singletonList(asList("A", "B"))));

        CompletableFuture<String> future1a = identityLoader.load("A");
        CompletableFuture<String> future3 = identityLoader.load("C");
        identityLoader.dispatch();

        await().until(() -> future1a.isDone() && future3.isDone());
        assertThat(future1a.get(), equalTo("A"));
        assertThat(future3.get(), equalTo("C"));
        assertThat(loadCalls, equalTo(asList(asList("A", "B"), singletonList("C"))));

        CompletableFuture<String> future1b = identityLoader.load("A");
        CompletableFuture<String> future2a = identityLoader.load("B");
        CompletableFuture<String> future3a = identityLoader.load("C");
        identityLoader.dispatch();

        await().until(() -> future1b.isDone() && future2a.isDone() && future3a.isDone());
        assertThat(future1b.get(), equalTo("A"));
        assertThat(future2a.get(), equalTo("B"));
        assertThat(future3a.get(), equalTo("C"));
        assertThat(loadCalls, equalTo(asList(asList("A", "B"), singletonList("C"))));
    }

    @ParameterizedTest
    @MethodSource("dataLoaderFactories")
    public void should_Not_redispatch_previous_load(TestDataLoaderFactory factory) throws ExecutionException, InterruptedException {
        List<Collection<String>> loadCalls = new ArrayList<>();
        DataLoader<String, String> identityLoader = factory.idLoader(new DataLoaderOptions(), loadCalls);

        CompletableFuture<String> future1 = identityLoader.load("A");
        identityLoader.dispatch();

        CompletableFuture<String> future2 = identityLoader.load("B");
        identityLoader.dispatch();

        await().until(() -> future1.isDone() && future2.isDone());
        assertThat(future1.get(), equalTo("A"));
        assertThat(future2.get(), equalTo("B"));
        assertThat(loadCalls, equalTo(asList(singletonList("A"), singletonList("B"))));
    }

    @ParameterizedTest
    @MethodSource("dataLoaderFactories")
    public void should_Cache_on_redispatch(TestDataLoaderFactory factory) throws ExecutionException, InterruptedException {
        List<Collection<String>> loadCalls = new ArrayList<>();
        DataLoader<String, String> identityLoader = factory.idLoader(new DataLoaderOptions(), loadCalls);

        CompletableFuture<String> future1 = identityLoader.load("A");
        identityLoader.dispatch();

        CompletableFuture<List<String>> future2 = identityLoader.loadMany(asList("A", "B"));
        identityLoader.dispatch();

        await().until(() -> future1.isDone() && future2.isDone());
        assertThat(future1.get(), equalTo("A"));
        assertThat(future2.get(), equalTo(asList("A", "B")));
        assertThat(loadCalls, equalTo(asList(singletonList("A"), singletonList("B"))));
    }

    @ParameterizedTest
    @MethodSource("dataLoaderFactories")
    public void should_Clear_single_value_in_loader(TestDataLoaderFactory factory) throws ExecutionException, InterruptedException {
        List<Collection<String>> loadCalls = new ArrayList<>();
        DataLoader<String, String> identityLoader = factory.idLoader(new DataLoaderOptions(), loadCalls);

        CompletableFuture<String> future1 = identityLoader.load("A");
        CompletableFuture<String> future2 = identityLoader.load("B");
        identityLoader.dispatch();

        await().until(() -> future1.isDone() && future2.isDone());
        assertThat(future1.get(), equalTo("A"));
        assertThat(future2.get(), equalTo("B"));
        assertThat(loadCalls, equalTo(singletonList(asList("A", "B"))));

        // fluency
        DataLoader<String, String> dl = identityLoader.clear("A");
        assertThat(dl, equalTo(identityLoader));

        CompletableFuture<String> future1a = identityLoader.load("A");
        CompletableFuture<String> future2a = identityLoader.load("B");
        identityLoader.dispatch();

        await().until(() -> future1a.isDone() && future2a.isDone());
        assertThat(future1a.get(), equalTo("A"));
        assertThat(future2a.get(), equalTo("B"));
        assertThat(loadCalls, equalTo(asList(asList("A", "B"), singletonList("A"))));
    }

    @ParameterizedTest
    @MethodSource("dataLoaderFactories")
    public void should_Clear_all_values_in_loader(TestDataLoaderFactory factory) throws ExecutionException, InterruptedException {
        List<Collection<String>> loadCalls = new ArrayList<>();
        DataLoader<String, String> identityLoader = factory.idLoader(new DataLoaderOptions(), loadCalls);

        CompletableFuture<String> future1 = identityLoader.load("A");
        CompletableFuture<String> future2 = identityLoader.load("B");
        identityLoader.dispatch();

        await().until(() -> future1.isDone() && future2.isDone());
        assertThat(future1.get(), equalTo("A"));
        assertThat(future2.get(), equalTo("B"));
        assertThat(loadCalls, equalTo(singletonList(asList("A", "B"))));

        DataLoader<String, String> dlFluent = identityLoader.clearAll();
        assertThat(dlFluent, equalTo(identityLoader)); // fluency

        CompletableFuture<String> future1a = identityLoader.load("A");
        CompletableFuture<String> future2a = identityLoader.load("B");
        identityLoader.dispatch();

        await().until(() -> future1a.isDone() && future2a.isDone());
        assertThat(future1a.get(), equalTo("A"));
        assertThat(future2a.get(), equalTo("B"));
        assertThat(loadCalls, equalTo(asList(asList("A", "B"), asList("A", "B"))));
    }

    @ParameterizedTest
    @MethodSource("dataLoaderFactories")
    public void should_Allow_priming_the_cache(TestDataLoaderFactory factory) throws ExecutionException, InterruptedException {
        List<Collection<String>> loadCalls = new ArrayList<>();
        DataLoader<String, String> identityLoader = factory.idLoader(new DataLoaderOptions(), loadCalls);

        DataLoader<String, String> dlFluency = identityLoader.prime("A", "A");
        assertThat(dlFluency, equalTo(identityLoader));

        CompletableFuture<String> future1 = identityLoader.load("A");
        CompletableFuture<String> future2 = identityLoader.load("B");
        identityLoader.dispatch();

        await().until(() -> future1.isDone() && future2.isDone());
        assertThat(future1.get(), equalTo("A"));
        assertThat(future2.get(), equalTo("B"));
        assertThat(loadCalls, equalTo(singletonList(singletonList("B"))));
    }

    @ParameterizedTest
    @MethodSource("dataLoaderFactories")
    public void should_Not_prime_keys_that_already_exist(TestDataLoaderFactory factory) throws ExecutionException, InterruptedException {
        List<Collection<String>> loadCalls = new ArrayList<>();
        DataLoader<String, String> identityLoader = factory.idLoader(new DataLoaderOptions(), loadCalls);

        identityLoader.prime("A", "X");

        CompletableFuture<String> future1 = identityLoader.load("A");
        CompletableFuture<String> future2 = identityLoader.load("B");
        CompletableFuture<List<String>> composite = identityLoader.dispatch();

        await().until(composite::isDone);
        assertThat(future1.get(), equalTo("X"));
        assertThat(future2.get(), equalTo("B"));

        identityLoader.prime("A", "Y");
        identityLoader.prime("B", "Y");

        CompletableFuture<String> future1a = identityLoader.load("A");
        CompletableFuture<String> future2a = identityLoader.load("B");
        CompletableFuture<List<String>> composite2 = identityLoader.dispatch();

        await().until(composite2::isDone);
        assertThat(future1a.get(), equalTo("X"));
        assertThat(future2a.get(), equalTo("B"));
        assertThat(loadCalls, equalTo(singletonList(singletonList("B"))));
    }

    @ParameterizedTest
    @MethodSource("dataLoaderFactories")
    public void should_Allow_to_forcefully_prime_the_cache(TestDataLoaderFactory factory) throws ExecutionException, InterruptedException {
        List<Collection<String>> loadCalls = new ArrayList<>();
        DataLoader<String, String> identityLoader = factory.idLoader(new DataLoaderOptions(), loadCalls);

        identityLoader.prime("A", "X");

        CompletableFuture<String> future1 = identityLoader.load("A");
        CompletableFuture<String> future2 = identityLoader.load("B");
        CompletableFuture<List<String>> composite = identityLoader.dispatch();

        await().until(composite::isDone);
        assertThat(future1.get(), equalTo("X"));
        assertThat(future2.get(), equalTo("B"));

        identityLoader.clear("A").prime("A", "Y");
        identityLoader.clear("B").prime("B", "Y");

        CompletableFuture<String> future1a = identityLoader.load("A");
        CompletableFuture<String> future2a = identityLoader.load("B");
        CompletableFuture<List<String>> composite2 = identityLoader.dispatch();

        await().until(composite2::isDone);
        assertThat(future1a.get(), equalTo("Y"));
        assertThat(future2a.get(), equalTo("Y"));
        assertThat(loadCalls, equalTo(singletonList(singletonList("B"))));
    }

    @ParameterizedTest
    @MethodSource("dataLoaderFactories")
    public void should_Allow_priming_the_cache_with_a_future(TestDataLoaderFactory factory) throws ExecutionException, InterruptedException {
        List<Collection<String>> loadCalls = new ArrayList<>();
        DataLoader<String, String> identityLoader = factory.idLoader(new DataLoaderOptions(), loadCalls);

        DataLoader<String, String> dlFluency = identityLoader.prime("A", completedFuture("A"));
        assertThat(dlFluency, equalTo(identityLoader));

        CompletableFuture<String> future1 = identityLoader.load("A");
        CompletableFuture<String> future2 = identityLoader.load("B");
        identityLoader.dispatch();

        await().until(() -> future1.isDone() && future2.isDone());
        assertThat(future1.get(), equalTo("A"));
        assertThat(future2.get(), equalTo("B"));
        assertThat(loadCalls, equalTo(singletonList(singletonList("B"))));
    }

    @ParameterizedTest
    @MethodSource("dataLoaderFactories")
    public void should_not_Cache_failed_fetches_on_complete_failure(TestDataLoaderFactory factory) {
        List<Collection<Integer>> loadCalls = new ArrayList<>();
        DataLoader<Integer, Integer> errorLoader = factory.idLoaderBlowsUps(new DataLoaderOptions(), loadCalls);

        CompletableFuture<Integer> future1 = errorLoader.load(1);
        errorLoader.dispatch();

        await().until(future1::isDone);
        assertThat(future1.isCompletedExceptionally(), is(true));
        assertThat(cause(future1), instanceOf(IllegalStateException.class));

        CompletableFuture<Integer> future2 = errorLoader.load(1);
        errorLoader.dispatch();

        await().until(future2::isDone);
        assertThat(future2.isCompletedExceptionally(), is(true));
        assertThat(cause(future2), instanceOf(IllegalStateException.class));
        assertThat(loadCalls, equalTo(asList(singletonList(1), singletonList(1))));
    }

    @ParameterizedTest
    @MethodSource("dataLoaderFactories")
    public void should_Resolve_to_error_to_indicate_failure(TestDataLoaderFactory factory) throws ExecutionException, InterruptedException {
        List<Collection<Integer>> loadCalls = new ArrayList<>();
        DataLoader<Integer, Object> evenLoader = factory.idLoaderOddEvenExceptions(new DataLoaderOptions(), loadCalls);

        CompletableFuture<Object> future1 = evenLoader.load(1);
        evenLoader.dispatch();

        await().until(future1::isDone);
        assertThat(future1.isCompletedExceptionally(), is(true));
        assertThat(cause(future1), instanceOf(IllegalStateException.class));

        CompletableFuture<Object> future2 = evenLoader.load(2);
        evenLoader.dispatch();

        await().until(future2::isDone);
        assertThat(future2.get(), equalTo(2));
        assertThat(loadCalls, equalTo(asList(singletonList(1), singletonList(2))));
    }

    // Accept any kind of key.

    @ParameterizedTest
    @MethodSource("dataLoaderFactories")
    public void should_Represent_failures_and_successes_simultaneously(TestDataLoaderFactory factory) throws ExecutionException, InterruptedException {
        AtomicBoolean success = new AtomicBoolean();
        List<Collection<Integer>> loadCalls = new ArrayList<>();
        DataLoader<Integer, Object> evenLoader = factory.idLoaderOddEvenExceptions(new DataLoaderOptions(), loadCalls);

        CompletableFuture<Object> future1 = evenLoader.load(1);
        CompletableFuture<Object> future2 = evenLoader.load(2);
        CompletableFuture<Object> future3 = evenLoader.load(3);
        CompletableFuture<Object> future4 = evenLoader.load(4);
        CompletableFuture<List<Object>> result = evenLoader.dispatch();
        result.thenAccept(promisedValues -> success.set(true));

        await().untilAtomic(success, is(true));

        assertThat(future1.isCompletedExceptionally(), is(true));
        assertThat(cause(future1), instanceOf(IllegalStateException.class));
        assertThat(future2.get(), equalTo(2));
        assertThat(future3.isCompletedExceptionally(), is(true));
        assertThat(future4.get(), equalTo(4));

        assertThat(loadCalls, equalTo(singletonList(asList(1, 2, 3, 4))));
    }

    // Accepts options

    @ParameterizedTest
    @MethodSource("dataLoaderFactories")
    public void should_Cache_failed_fetches(TestDataLoaderFactory factory) {
        List<Collection<Integer>> loadCalls = new ArrayList<>();
        DataLoader<Integer, Object> errorLoader = factory.idLoaderAllExceptions(new DataLoaderOptions(), loadCalls);

        CompletableFuture<Object> future1 = errorLoader.load(1);
        errorLoader.dispatch();

        await().until(future1::isDone);
        assertThat(future1.isCompletedExceptionally(), is(true));
        assertThat(cause(future1), instanceOf(IllegalStateException.class));

        CompletableFuture<Object> future2 = errorLoader.load(1);
        errorLoader.dispatch();

        await().until(future2::isDone);
        assertThat(future2.isCompletedExceptionally(), is(true));
        assertThat(cause(future2), instanceOf(IllegalStateException.class));

        assertThat(loadCalls, equalTo(singletonList(singletonList(1))));
    }

    @ParameterizedTest
    @MethodSource("dataLoaderFactories")
    public void should_NOT_Cache_failed_fetches_if_told_not_too(TestDataLoaderFactory factory) {
        DataLoaderOptions options = DataLoaderOptions.newOptions().setCachingExceptionsEnabled(false);
        List<Collection<Integer>> loadCalls = new ArrayList<>();
        DataLoader<Integer, Object> errorLoader = factory.idLoaderAllExceptions(options, loadCalls);

        CompletableFuture<Object> future1 = errorLoader.load(1);
        errorLoader.dispatch();

        await().until(future1::isDone);
        assertThat(future1.isCompletedExceptionally(), is(true));
        assertThat(cause(future1), instanceOf(IllegalStateException.class));

        CompletableFuture<Object> future2 = errorLoader.load(1);
        errorLoader.dispatch();

        await().until(future2::isDone);
        assertThat(future2.isCompletedExceptionally(), is(true));
        assertThat(cause(future2), instanceOf(IllegalStateException.class));

        assertThat(loadCalls, equalTo(asList(singletonList(1), singletonList(1))));
    }


    // Accepts object key in custom cacheKey function

    @ParameterizedTest
    @MethodSource("dataLoaderFactories")
    public void should_Handle_priming_the_cache_with_an_error(TestDataLoaderFactory factory) {
        List<Collection<Integer>> loadCalls = new ArrayList<>();
        DataLoader<Integer, Integer> identityLoader = factory.idLoader(new DataLoaderOptions(), loadCalls);

        identityLoader.prime(1, new IllegalStateException("Error"));

        CompletableFuture<Integer> future1 = identityLoader.load(1);
        identityLoader.dispatch();

        await().until(future1::isDone);
        assertThat(future1.isCompletedExceptionally(), is(true));
        assertThat(cause(future1), instanceOf(IllegalStateException.class));
        assertThat(loadCalls, equalTo(emptyList()));
    }

    @ParameterizedTest
    @MethodSource("dataLoaderFactories")
    public void should_Clear_values_from_cache_after_errors(TestDataLoaderFactory factory) {
        List<Collection<Integer>> loadCalls = new ArrayList<>();
        DataLoader<Integer, Integer> errorLoader = factory.idLoaderBlowsUps(new DataLoaderOptions(), loadCalls);

        CompletableFuture<Integer> future1 = errorLoader.load(1);
        future1.handle((value, t) -> {
            if (t != null) {
                // Presumably determine if this error is transient, and only clear the cache in that case.
                errorLoader.clear(1);
            }
            return null;
        });
        errorLoader.dispatch();

        await().until(future1::isDone);
        assertThat(future1.isCompletedExceptionally(), is(true));
        assertThat(cause(future1), instanceOf(IllegalStateException.class));

        CompletableFuture<Integer> future2 = errorLoader.load(1);
        future2.handle((value, t) -> {
            if (t != null) {
                // Again, only do this if you can determine the error is transient.
                errorLoader.clear(1);
            }
            return null;
        });
        errorLoader.dispatch();

        await().until(future2::isDone);
        assertThat(future2.isCompletedExceptionally(), is(true));
        assertThat(cause(future2), instanceOf(IllegalStateException.class));
        assertThat(loadCalls, equalTo(asList(singletonList(1), singletonList(1))));
    }

    @ParameterizedTest
    @MethodSource("dataLoaderFactories")
    public void should_Propagate_error_to_all_loads(TestDataLoaderFactory factory) {
        List<Collection<Integer>> loadCalls = new ArrayList<>();
        DataLoader<Integer, Integer> errorLoader = factory.idLoaderBlowsUps(new DataLoaderOptions(), loadCalls);

        CompletableFuture<Integer> future1 = errorLoader.load(1);
        CompletableFuture<Integer> future2 = errorLoader.load(2);
        errorLoader.dispatch();

        await().until(future1::isDone);
        assertThat(future1.isCompletedExceptionally(), is(true));
        Throwable cause = cause(future1);
        assert cause != null;
        assertThat(cause, instanceOf(IllegalStateException.class));
        assertThat(cause.getMessage(), equalTo("Error"));

        await().until(future2::isDone);
        cause = cause(future2);
        assert cause != null;
        assertThat(cause.getMessage(), equalTo(cause.getMessage()));
        assertThat(loadCalls, equalTo(singletonList(asList(1, 2))));
    }

    @ParameterizedTest
    @MethodSource("dataLoaderFactories")
    public void should_Accept_objects_as_keys(TestDataLoaderFactory factory) {
        List<Collection<Object>> loadCalls = new ArrayList<>();
        DataLoader<Object, Object> identityLoader = factory.idLoader(new DataLoaderOptions(), loadCalls);

        Object keyA = new Object();
        Object keyB = new Object();

        // Fetches as expected

        identityLoader.load(keyA);
        identityLoader.load(keyB);

        identityLoader.dispatch().thenAccept(promisedValues -> {
            assertThat(promisedValues.get(0), equalTo(keyA));
            assertThat(promisedValues.get(1), equalTo(keyB));
        });

        assertThat(loadCalls.size(), equalTo(1));
        assertThat(loadCalls.get(0).size(), equalTo(2));
        assertThat(loadCalls.get(0).toArray()[0], equalTo(keyA));
        assertThat(loadCalls.get(0).toArray()[1], equalTo(keyB));

        // Caching
        identityLoader.clear(keyA);
        //noinspection SuspiciousMethodCalls
        loadCalls.remove(keyA);

        identityLoader.load(keyA);
        identityLoader.load(keyB);

        identityLoader.dispatch().thenAccept(promisedValues -> {
            assertThat(promisedValues.get(0), equalTo(keyA));
            assertThat(identityLoader.getCacheKey(keyB), equalTo(keyB));
        });

        assertThat(loadCalls.size(), equalTo(2));
        assertThat(loadCalls.get(1).size(), equalTo(1));
        assertThat(loadCalls.get(1).toArray()[0], equalTo(keyA));
    }

    @ParameterizedTest
    @MethodSource("dataLoaderFactories")
    public void should_Disable_caching(TestDataLoaderFactory factory) throws ExecutionException, InterruptedException {
        List<Collection<String>> loadCalls = new ArrayList<>();
        DataLoader<String, String> identityLoader =
                factory.idLoader(newOptions().setCachingEnabled(false), loadCalls);

        CompletableFuture<String> future1 = identityLoader.load("A");
        CompletableFuture<String> future2 = identityLoader.load("B");
        identityLoader.dispatch();

        await().until(() -> future1.isDone() && future2.isDone());
        assertThat(future1.get(), equalTo("A"));
        assertThat(future2.get(), equalTo("B"));
        assertThat(loadCalls, equalTo(singletonList(asList("A", "B"))));

        CompletableFuture<String> future1a = identityLoader.load("A");
        CompletableFuture<String> future3 = identityLoader.load("C");
        identityLoader.dispatch();

        await().until(() -> future1a.isDone() && future3.isDone());
        assertThat(future1a.get(), equalTo("A"));
        assertThat(future3.get(), equalTo("C"));
        assertThat(loadCalls, equalTo(asList(asList("A", "B"), asList("A", "C"))));

        CompletableFuture<String> future1b = identityLoader.load("A");
        CompletableFuture<String> future2a = identityLoader.load("B");
        CompletableFuture<String> future3a = identityLoader.load("C");
        identityLoader.dispatch();

        await().until(() -> future1b.isDone() && future2a.isDone() && future3a.isDone());
        assertThat(future1b.get(), equalTo("A"));
        assertThat(future2a.get(), equalTo("B"));
        assertThat(future3a.get(), equalTo("C"));
        assertThat(loadCalls, equalTo(asList(asList("A", "B"),
                asList("A", "C"), asList("A", "B", "C"))));
    }

    @ParameterizedTest
    @MethodSource("dataLoaderFactories")
    public void should_work_with_duplicate_keys_when_caching_disabled(TestDataLoaderFactory factory) throws ExecutionException, InterruptedException {
        List<Collection<String>> loadCalls = new ArrayList<>();
        DataLoader<String, String> identityLoader =
                factory.idLoader(newOptions().setCachingEnabled(false), loadCalls);

        CompletableFuture<String> future1 = identityLoader.load("A");
        CompletableFuture<String> future2 = identityLoader.load("B");
        CompletableFuture<String> future3 = identityLoader.load("A");
        identityLoader.dispatch();

        await().until(() -> future1.isDone() && future2.isDone() && future3.isDone());
        assertThat(future1.get(), equalTo("A"));
        assertThat(future2.get(), equalTo("B"));
        assertThat(future3.get(), equalTo("A"));
        if (factory instanceof MappedDataLoaderFactory) {
            assertThat(loadCalls, equalTo(singletonList(asList("A", "B"))));
        } else {
            assertThat(loadCalls, equalTo(singletonList(asList("A", "B", "A"))));
        }
    }

    @ParameterizedTest
    @MethodSource("dataLoaderFactories")
    public void should_work_with_duplicate_keys_when_caching_enabled(TestDataLoaderFactory factory) throws ExecutionException, InterruptedException {
        List<Collection<String>> loadCalls = new ArrayList<>();
        DataLoader<String, String> identityLoader =
                factory.idLoader(newOptions().setCachingEnabled(true), loadCalls);

        CompletableFuture<String> future1 = identityLoader.load("A");
        CompletableFuture<String> future2 = identityLoader.load("B");
        CompletableFuture<String> future3 = identityLoader.load("A");
        identityLoader.dispatch();

        await().until(() -> future1.isDone() && future2.isDone() && future3.isDone());
        assertThat(future1.get(), equalTo("A"));
        assertThat(future2.get(), equalTo("B"));
        assertThat(future3.get(), equalTo("A"));
        assertThat(loadCalls, equalTo(singletonList(asList("A", "B"))));
    }

    // It is resilient to job queue ordering

    @ParameterizedTest
    @MethodSource("dataLoaderFactories")
    public void should_Accept_objects_with_a_complex_key(TestDataLoaderFactory factory) throws ExecutionException, InterruptedException {
        List<Collection<JsonObject>> loadCalls = new ArrayList<>();
        DataLoaderOptions options = newOptions().setCacheKeyFunction(getJsonObjectCacheMapFn());
        DataLoader<JsonObject, JsonObject> identityLoader = factory.idLoader(options, loadCalls);

        JsonObject key1 = new JsonObject().put("id", 123);
        JsonObject key2 = new JsonObject().put("id", 123);

        CompletableFuture<JsonObject> future1 = identityLoader.load(key1);
        CompletableFuture<JsonObject> future2 = identityLoader.load(key2);
        identityLoader.dispatch();

        await().until(() -> future1.isDone() && future2.isDone());
        assertThat(loadCalls, equalTo(singletonList(singletonList(key1))));
        assertThat(future1.get(), equalTo(key1));
        assertThat(future2.get(), equalTo(key1));
    }

    // Helper methods

    @ParameterizedTest
    @MethodSource("dataLoaderFactories")
    public void should_Clear_objects_with_complex_key(TestDataLoaderFactory factory) throws ExecutionException, InterruptedException {
        List<Collection<JsonObject>> loadCalls = new ArrayList<>();
        DataLoaderOptions options = newOptions().setCacheKeyFunction(getJsonObjectCacheMapFn());
        DataLoader<JsonObject, JsonObject> identityLoader = factory.idLoader(options, loadCalls);

        JsonObject key1 = new JsonObject().put("id", 123);
        JsonObject key2 = new JsonObject().put("id", 123);

        CompletableFuture<JsonObject> future1 = identityLoader.load(key1);
        identityLoader.dispatch();

        await().until(future1::isDone);
        identityLoader.clear(key2); // clear equivalent object key

        CompletableFuture<JsonObject> future2 = identityLoader.load(key1);
        identityLoader.dispatch();

        await().until(future2::isDone);
        assertThat(loadCalls, equalTo(asList(singletonList(key1), singletonList(key1))));
        assertThat(future1.get(), equalTo(key1));
        assertThat(future2.get(), equalTo(key1));
    }

    @ParameterizedTest
    @MethodSource("dataLoaderFactories")
    public void should_Accept_objects_with_different_order_of_keys(TestDataLoaderFactory factory) throws ExecutionException, InterruptedException {
        List<Collection<JsonObject>> loadCalls = new ArrayList<>();
        DataLoaderOptions options = newOptions().setCacheKeyFunction(getJsonObjectCacheMapFn());
        DataLoader<JsonObject, JsonObject> identityLoader = factory.idLoader(options, loadCalls);

        JsonObject key1 = new JsonObject().put("a", 123).put("b", 321);
        JsonObject key2 = new JsonObject().put("b", 321).put("a", 123);

        // Fetches as expected

        CompletableFuture<JsonObject> future1 = identityLoader.load(key1);
        CompletableFuture<JsonObject> future2 = identityLoader.load(key2);
        identityLoader.dispatch();

        await().until(() -> future1.isDone() && future2.isDone());
        assertThat(loadCalls, equalTo(singletonList(singletonList(key1))));
        assertThat(loadCalls.size(), equalTo(1));
        assertThat(future1.get(), equalTo(key1));
        assertThat(future2.get(), equalTo(key2));
    }

    @ParameterizedTest
    @MethodSource("dataLoaderFactories")
    public void should_Allow_priming_the_cache_with_an_object_key(TestDataLoaderFactory factory) throws ExecutionException, InterruptedException {
        List<Collection<JsonObject>> loadCalls = new ArrayList<>();
        DataLoaderOptions options = newOptions().setCacheKeyFunction(getJsonObjectCacheMapFn());
        DataLoader<JsonObject, JsonObject> identityLoader = factory.idLoader(options, loadCalls);

        JsonObject key1 = new JsonObject().put("id", 123);
        JsonObject key2 = new JsonObject().put("id", 123);

        identityLoader.prime(key1, key1);

        CompletableFuture<JsonObject> future1 = identityLoader.load(key1);
        CompletableFuture<JsonObject> future2 = identityLoader.load(key2);
        identityLoader.dispatch();

        await().until(() -> future1.isDone() && future2.isDone());
        assertThat(loadCalls, equalTo(emptyList()));
        assertThat(future1.get(), equalTo(key1));
        assertThat(future2.get(), equalTo(key1));
    }

    @ParameterizedTest
    @MethodSource("dataLoaderFactories")
    public void should_Accept_a_custom_cache_map_implementation(TestDataLoaderFactory factory) throws ExecutionException, InterruptedException {
        CustomCacheMap customMap = new CustomCacheMap();
        List<Collection<String>> loadCalls = new ArrayList<>();
        DataLoaderOptions options = newOptions().setCacheMap(customMap);
        DataLoader<String, String> identityLoader = factory.idLoader(options, loadCalls);

        // Fetches as expected

        CompletableFuture<String> future1 = identityLoader.load("a");
        CompletableFuture<String> future2 = identityLoader.load("b");
        CompletableFuture<List<String>> composite = identityLoader.dispatch();

        await().until(composite::isDone);
        assertThat(future1.get(), equalTo("a"));
        assertThat(future2.get(), equalTo("b"));

        assertThat(loadCalls, equalTo(singletonList(asList("a", "b"))));
        assertArrayEquals(customMap.stash.keySet().toArray(), asList("a", "b").toArray());

        CompletableFuture<String> future3 = identityLoader.load("c");
        CompletableFuture<String> future2a = identityLoader.load("b");
        composite = identityLoader.dispatch();

        await().until(composite::isDone);
        assertThat(future3.get(), equalTo("c"));
        assertThat(future2a.get(), equalTo("b"));

        assertThat(loadCalls, equalTo(asList(asList("a", "b"), singletonList("c"))));
        assertArrayEquals(customMap.stash.keySet().toArray(), asList("a", "b", "c").toArray());

        // Supports clear

        identityLoader.clear("b");
        assertArrayEquals(customMap.stash.keySet().toArray(), asList("a", "c").toArray());

        CompletableFuture<String> future2b = identityLoader.load("b");
        composite = identityLoader.dispatch();

        await().until(composite::isDone);
        assertThat(future2b.get(), equalTo("b"));
        assertThat(loadCalls, equalTo(asList(asList("a", "b"),
                singletonList("c"), singletonList("b"))));
        assertArrayEquals(customMap.stash.keySet().toArray(), asList("a", "c", "b").toArray());

        // Supports clear all

        identityLoader.clearAll();
        assertArrayEquals(customMap.stash.keySet().toArray(), emptyList().toArray());
    }

    @ParameterizedTest
    @MethodSource("dataLoaderFactories")
    public void should_degrade_gracefully_if_cache_get_throws(TestDataLoaderFactory factory) {
        CacheMap<String, Object> cache = new ThrowingCacheMap();
        DataLoaderOptions options = newOptions().setCachingEnabled(true).setCacheMap(cache);
        List<Collection<String>> loadCalls = new ArrayList<>();
        DataLoader<String, String> identityLoader = factory.idLoader(options, loadCalls);

        assertThat(identityLoader.getIfPresent("a"), equalTo(Optional.empty()));

        CompletableFuture<String> future = identityLoader.load("a");
        identityLoader.dispatch();
        assertThat(future.join(), equalTo("a"));
    }

    @ParameterizedTest
    @MethodSource("dataLoaderFactories")
    public void batching_disabled_should_dispatch_immediately(TestDataLoaderFactory factory) {
        List<Collection<String>> loadCalls = new ArrayList<>();
        DataLoaderOptions options = newOptions().setBatchingEnabled(false);
        DataLoader<String, String> identityLoader = factory.idLoader(options, loadCalls);

        CompletableFuture<String> fa = identityLoader.load("A");
        CompletableFuture<String> fb = identityLoader.load("B");

        // caching is on still
        CompletableFuture<String> fa1 = identityLoader.load("A");
        CompletableFuture<String> fb1 = identityLoader.load("B");

        List<String> values = CompletableFutureKit.allOf(asList(fa, fb, fa1, fb1)).join();

        assertThat(fa.join(), equalTo("A"));
        assertThat(fb.join(), equalTo("B"));
        assertThat(fa1.join(), equalTo("A"));
        assertThat(fb1.join(), equalTo("B"));

        assertThat(values, equalTo(asList("A", "B", "A", "B")));

        assertThat(loadCalls, equalTo(asList(
                singletonList("A"),
                singletonList("B"))));

    }

    @ParameterizedTest
    @MethodSource("dataLoaderFactories")
    public void batching_disabled_and_caching_disabled_should_dispatch_immediately_and_forget(TestDataLoaderFactory factory) {
        List<Collection<String>> loadCalls = new ArrayList<>();
        DataLoaderOptions options = newOptions().setBatchingEnabled(false).setCachingEnabled(false);
        DataLoader<String, String> identityLoader = factory.idLoader(options, loadCalls);

        CompletableFuture<String> fa = identityLoader.load("A");
        CompletableFuture<String> fb = identityLoader.load("B");

        // caching is off
        CompletableFuture<String> fa1 = identityLoader.load("A");
        CompletableFuture<String> fb1 = identityLoader.load("B");

        List<String> values = CompletableFutureKit.allOf(asList(fa, fb, fa1, fb1)).join();

        assertThat(fa.join(), equalTo("A"));
        assertThat(fb.join(), equalTo("B"));
        assertThat(fa1.join(), equalTo("A"));
        assertThat(fb1.join(), equalTo("B"));

        assertThat(values, equalTo(asList("A", "B", "A", "B")));

        assertThat(loadCalls, equalTo(asList(
                singletonList("A"),
                singletonList("B"),
                singletonList("A"),
                singletonList("B")
        )));

    }

    @ParameterizedTest
    @MethodSource("dataLoaderFactories")
    public void batches_multiple_requests_with_max_batch_size(TestDataLoaderFactory factory) {
        List<Collection<Integer>> loadCalls = new ArrayList<>();
        DataLoader<Integer, Integer> identityLoader = factory.idLoader(newOptions().setMaxBatchSize(2), loadCalls);

        CompletableFuture<Integer> f1 = identityLoader.load(1);
        CompletableFuture<Integer> f2 = identityLoader.load(2);
        CompletableFuture<Integer> f3 = identityLoader.load(3);

        identityLoader.dispatch();

        allOf(f1, f2, f3).join();

        assertThat(f1.join(), equalTo(1));
        assertThat(f2.join(), equalTo(2));
        assertThat(f3.join(), equalTo(3));

        assertThat(loadCalls, equalTo(asList(asList(1, 2), singletonList(3))));

    }

    @ParameterizedTest
    @MethodSource("dataLoaderFactories")
    public void can_split_max_batch_sizes_correctly(TestDataLoaderFactory factory) {
        List<Collection<Integer>> loadCalls = new ArrayList<>();
        DataLoader<Integer, Integer> identityLoader = factory.idLoader(newOptions().setMaxBatchSize(5), loadCalls);

        for (int i = 0; i < 21; i++) {
            identityLoader.load(i);
        }
        List<Collection<Integer>> expectedCalls = new ArrayList<>();
        expectedCalls.add(listFrom(0, 5));
        expectedCalls.add(listFrom(5, 10));
        expectedCalls.add(listFrom(10, 15));
        expectedCalls.add(listFrom(15, 20));
        expectedCalls.add(listFrom(20, 21));

        List<Integer> result = identityLoader.dispatch().join();

        assertThat(result, equalTo(listFrom(0, 21)));
        assertThat(loadCalls, equalTo(expectedCalls));

    }

    @ParameterizedTest
    @MethodSource("dataLoaderFactories")
    public void should_Batch_loads_occurring_within_futures(TestDataLoaderFactory factory) {
        List<Collection<String>> loadCalls = new ArrayList<>();
        DataLoader<String, String> identityLoader = factory.idLoader(newOptions(), loadCalls);

        Supplier<Object> nullValue = () -> null;

        AtomicBoolean v4Called = new AtomicBoolean();

        supplyAsync(nullValue).thenAccept(v1 -> {
            identityLoader.load("a");
            supplyAsync(nullValue).thenAccept(v2 -> {
                identityLoader.load("b");
                supplyAsync(nullValue).thenAccept(v3 -> {
                    identityLoader.load("c");
                    supplyAsync(nullValue).thenAccept(
                            v4 -> {
                                identityLoader.load("d");
                                v4Called.set(true);
                            });
                });
            });
        });

        await().untilTrue(v4Called);

        identityLoader.dispatchAndJoin();

        assertThat(loadCalls, equalTo(
                singletonList(asList("a", "b", "c", "d"))));
    }

    @ParameterizedTest
    @MethodSource("dataLoaderFactories")
    public void should_blowup_after_N_keys(TestDataLoaderFactory factory) {
        if (!(factory instanceof TestReactiveDataLoaderFactory)) {
            return;
        }
        //
        // if we blow up after emitting N keys, the N keys should work but the rest of the keys
        // should be exceptional
        DataLoader<Integer, Integer> identityLoader = ((TestReactiveDataLoaderFactory) factory).idLoaderBlowsUpsAfterN(3, new DataLoaderOptions(), new ArrayList<>());
        CompletableFuture<Integer> cf1 = identityLoader.load(1);
        CompletableFuture<Integer> cf2 = identityLoader.load(2);
        CompletableFuture<Integer> cf3 = identityLoader.load(3);
        CompletableFuture<Integer> cf4 = identityLoader.load(4);
        CompletableFuture<Integer> cf5 = identityLoader.load(5);
        identityLoader.dispatch();
        await().until(cf5::isDone);

        assertThat(cf1.join(), equalTo(1));
        assertThat(cf2.join(), equalTo(2));
        assertThat(cf3.join(), equalTo(3));
        assertThat(cf4.isCompletedExceptionally(), is(true));
        assertThat(cf5.isCompletedExceptionally(), is(true));

    }

    @ParameterizedTest
    @MethodSource("dataLoaderFactories")
    public void when_values_size_are_less_then_key_size(TestDataLoaderFactory factory) {
        //
        // what happens if we want 4 values but are only given 2 back say
        //
        DataLoader<String, String> identityLoader = factory.onlyReturnsNValues(2, new DataLoaderOptions(), new ArrayList<>());
        CompletableFuture<String> cf1 = identityLoader.load("A");
        CompletableFuture<String> cf2 = identityLoader.load("B");
        CompletableFuture<String> cf3 = identityLoader.load("C");
        CompletableFuture<String> cf4 = identityLoader.load("D");
        identityLoader.dispatch();

        await().atMost(Duration.FIVE_SECONDS).until(() -> areAllDone(cf1, cf2, cf3, cf4));

        if (factory instanceof ListDataLoaderFactory) {
            assertThat(cause(cf1), instanceOf(DataLoaderAssertionException.class));
            assertThat(cause(cf2), instanceOf(DataLoaderAssertionException.class));
            assertThat(cause(cf3), instanceOf(DataLoaderAssertionException.class));
            assertThat(cause(cf4), instanceOf(DataLoaderAssertionException.class));
        } else if (factory instanceof PublisherDataLoaderFactory) {
            // some have completed progressively but the other never did
            assertThat(cf1.join(), equalTo("A"));
            assertThat(cf2.join(), equalTo("B"));
            assertThat(cause(cf3), instanceOf(DataLoaderAssertionException.class));
            assertThat(cause(cf4), instanceOf(DataLoaderAssertionException.class));
        } else {
            // with the maps it's ok to have fewer results
            assertThat(cf1.join(), equalTo("A"));
            assertThat(cf2.join(), equalTo("B"));
            assertThat(cf3.join(), equalTo(null));
            assertThat(cf4.join(), equalTo(null));
        }
    }

    @ParameterizedTest
    @MethodSource("dataLoaderFactories")
    public void when_values_size_are_more_then_key_size(TestDataLoaderFactory factory) {
        //
        // what happens if we want 4 values but only given 6 back say
        //
        DataLoader<String, String> identityLoader = factory.idLoaderReturnsTooMany(2, new DataLoaderOptions(), new ArrayList<>());
        CompletableFuture<String> cf1 = identityLoader.load("A");
        CompletableFuture<String> cf2 = identityLoader.load("B");
        CompletableFuture<String> cf3 = identityLoader.load("C");
        CompletableFuture<String> cf4 = identityLoader.load("D");
        identityLoader.dispatch();
        await().atMost(Duration.FIVE_SECONDS).until(() -> areAllDone(cf1, cf2, cf3, cf4));


        if (factory instanceof ListDataLoaderFactory) {
            assertThat(cause(cf1), instanceOf(DataLoaderAssertionException.class));
            assertThat(cause(cf2), instanceOf(DataLoaderAssertionException.class));
            assertThat(cause(cf3), instanceOf(DataLoaderAssertionException.class));
            assertThat(cause(cf4), instanceOf(DataLoaderAssertionException.class));
        } else {
            assertThat(cf1.join(), equalTo("A"));
            assertThat(cf2.join(), equalTo("B"));
            assertThat(cf3.join(), equalTo("C"));
            assertThat(cf4.join(), equalTo("D"));
        }
    }

    @Test
    public void can_call_a_loader_from_a_loader() throws Exception {
        List<Collection<String>> deepLoadCalls = new ArrayList<>();
        DataLoader<String, String> deepLoader = newDataLoader(keys -> {
            deepLoadCalls.add(keys);
            return completedFuture(keys);
        });

        List<Collection<String>> aLoadCalls = new ArrayList<>();
        DataLoader<String, String> aLoader = newDataLoader(keys -> {
            aLoadCalls.add(keys);
            return deepLoader.loadMany(keys);
        });

        List<Collection<String>> bLoadCalls = new ArrayList<>();
        DataLoader<String, String> bLoader = newDataLoader(keys -> {
            bLoadCalls.add(keys);
            return deepLoader.loadMany(keys);
        });

        CompletableFuture<String> a1 = aLoader.load("A1");
        CompletableFuture<String> a2 = aLoader.load("A2");
        CompletableFuture<String> b1 = bLoader.load("B1");
        CompletableFuture<String> b2 = bLoader.load("B2");

        allOf(
                aLoader.dispatch(),
                deepLoader.dispatch(),
                bLoader.dispatch(),
                deepLoader.dispatch()
        ).join();

        assertThat(a1.get(), equalTo("A1"));
        assertThat(a2.get(), equalTo("A2"));
        assertThat(b1.get(), equalTo("B1"));
        assertThat(b2.get(), equalTo("B2"));

        assertThat(aLoadCalls, equalTo(
                singletonList(asList("A1", "A2"))));

        assertThat(bLoadCalls, equalTo(
                singletonList(asList("B1", "B2"))));

        assertThat(deepLoadCalls, equalTo(
                asList(asList("A1", "A2"), asList("B1", "B2"))));
    }

    @Test
    public void should_allow_composition_of_data_loader_calls() {
        UserManager userManager = new UserManager();

        BatchLoader<Long, User> userBatchLoader = userIds -> supplyAsync(() -> userIds
                .stream()
                .map(userManager::loadUserById)
                .collect(Collectors.toList()));
        DataLoader<Long, User> userLoader = newDataLoader(userBatchLoader);

        AtomicBoolean gandalfCalled = new AtomicBoolean(false);
        AtomicBoolean sarumanCalled = new AtomicBoolean(false);

        userLoader.load(1L)
                .thenAccept(user -> userLoader.load(user.getInvitedByID())
                        .thenAccept(invitedBy -> {
                            gandalfCalled.set(true);
                            assertThat(invitedBy.getName(), equalTo("Manwë"));
                        }));

        userLoader.load(2L)
                .thenAccept(user -> userLoader.load(user.getInvitedByID())
                        .thenAccept(invitedBy -> {
                            sarumanCalled.set(true);
                            assertThat(invitedBy.getName(), equalTo("Aulë"));
                        }));

        List<User> allResults = userLoader.dispatchAndJoin();

        await().untilTrue(gandalfCalled);
        await().untilTrue(sarumanCalled);

        assertThat(allResults.size(), equalTo(4));
    }


    private static CacheKey<JsonObject> getJsonObjectCacheMapFn() {
        return key -> key.stream()
                .map(entry -> entry.getKey() + ":" + entry.getValue())
                .sorted()
                .collect(Collectors.joining());
    }

<<<<<<< HEAD
    private static Stream<Arguments> dataLoaderFactories() {
        return Stream.of(
                Arguments.of(Named.of("List DataLoader", new ListDataLoaderFactory())),
                Arguments.of(Named.of("Mapped DataLoader", new MappedDataLoaderFactory())),
                Arguments.of(Named.of("Publisher DataLoader", new PublisherDataLoaderFactory())),
                Arguments.of(Named.of("Mapped Publisher DataLoader", new MappedPublisherDataLoaderFactory()))
        );
    }

    public interface TestDataLoaderFactory {
        <K> DataLoader<K, K> idLoader(DataLoaderOptions options, List<Collection<K>> loadCalls);
        <K> DataLoader<K, K> idLoaderBlowsUps(DataLoaderOptions options, List<Collection<K>> loadCalls);
        <K> DataLoader<K, Object> idLoaderAllExceptions(DataLoaderOptions options, List<Collection<K>> loadCalls);
        DataLoader<Integer, Object> idLoaderOddEvenExceptions(DataLoaderOptions options, List<Collection<Integer>> loadCalls);
    }

    private static class ListDataLoaderFactory implements TestDataLoaderFactory {
        @Override
        public <K> DataLoader<K, K> idLoader(DataLoaderOptions options, List<Collection<K>> loadCalls) {
            return newDataLoader(keys -> {
                loadCalls.add(new ArrayList<>(keys));
                return CompletableFuture.completedFuture(keys);
            }, options);
        }

        @Override
        public <K> DataLoader<K, K> idLoaderBlowsUps(
                DataLoaderOptions options, List<Collection<K>> loadCalls) {
            return newDataLoader(keys -> {
                loadCalls.add(new ArrayList<>(keys));
                return TestKit.futureError();
            }, options);
        }

        @Override
        public <K> DataLoader<K, Object> idLoaderAllExceptions(DataLoaderOptions options, List<Collection<K>> loadCalls) {
            return newDataLoader(keys -> {
                loadCalls.add(new ArrayList<>(keys));

                List<Object> errors = keys.stream().map(k -> new IllegalStateException("Error")).collect(Collectors.toList());
                return CompletableFuture.completedFuture(errors);
            }, options);
        }

        @Override
        public DataLoader<Integer, Object> idLoaderOddEvenExceptions(DataLoaderOptions options, List<Collection<Integer>> loadCalls) {
            return newDataLoader(keys -> {
                loadCalls.add(new ArrayList<>(keys));

                List<Object> errors = new ArrayList<>();
                for (Integer key : keys) {
                    if (key % 2 == 0) {
                        errors.add(key);
                    } else {
                        errors.add(new IllegalStateException("Error"));
                    }
                }
                return CompletableFuture.completedFuture(errors);
            }, options);
        }
    }

    private static class MappedDataLoaderFactory implements TestDataLoaderFactory {

        @Override
        public <K> DataLoader<K, K> idLoader(
                DataLoaderOptions options, List<Collection<K>> loadCalls) {
            return newMappedDataLoader((keys) -> {
                loadCalls.add(new ArrayList<>(keys));
                Map<K, K> map = new HashMap<>();
                keys.forEach(k -> map.put(k, k));
                return CompletableFuture.completedFuture(map);
            }, options);
        }

        @Override
        public <K> DataLoader<K, K> idLoaderBlowsUps(DataLoaderOptions options, List<Collection<K>> loadCalls) {
            return newMappedDataLoader((keys) -> {
                loadCalls.add(new ArrayList<>(keys));
                return futureError();
            }, options);
        }

        @Override
        public <K> DataLoader<K, Object> idLoaderAllExceptions(
                DataLoaderOptions options, List<Collection<K>> loadCalls) {
            return newMappedDataLoader(keys -> {
                loadCalls.add(new ArrayList<>(keys));
                Map<K, Object> errorByKey = new HashMap<>();
                keys.forEach(k -> errorByKey.put(k, new IllegalStateException("Error")));
                return CompletableFuture.completedFuture(errorByKey);
            }, options);
        }

        @Override
        public DataLoader<Integer, Object> idLoaderOddEvenExceptions(
                DataLoaderOptions options, List<Collection<Integer>> loadCalls) {
            return newMappedDataLoader(keys -> {
                loadCalls.add(new ArrayList<>(keys));

                Map<Integer, Object> errorByKey = new HashMap<>();
                for (Integer key : keys) {
                    if (key % 2 == 0) {
                        errorByKey.put(key, key);
                    } else {
                        errorByKey.put(key, new IllegalStateException("Error"));
                    }
                }
                return CompletableFuture.completedFuture(errorByKey);
            }, options);
        }
    }

    private static class PublisherDataLoaderFactory implements TestDataLoaderFactory {

        @Override
        public <K> DataLoader<K, K> idLoader(
            DataLoaderOptions options, List<Collection<K>> loadCalls) {
            return newPublisherDataLoader((keys, subscriber) -> {
                loadCalls.add(new ArrayList<>(keys));
                Flux.fromIterable(keys).subscribe(subscriber);
            }, options);
        }

        @Override
        public <K> DataLoader<K, K> idLoaderBlowsUps(DataLoaderOptions options, List<Collection<K>> loadCalls) {
            return newPublisherDataLoader((keys, subscriber) -> {
                loadCalls.add(new ArrayList<>(keys));
                Flux.<K>error(new IllegalStateException("Error")).subscribe(subscriber);
            }, options);
        }

        @Override
        public <K> DataLoader<K, Object> idLoaderAllExceptions(
            DataLoaderOptions options, List<Collection<K>> loadCalls) {
            return newPublisherDataLoaderWithTry((keys, subscriber) -> {
                loadCalls.add(new ArrayList<>(keys));
                Stream<Try<Object>> failures = keys.stream().map(k -> Try.failed(new IllegalStateException("Error")));
                Flux.fromStream(failures).subscribe(subscriber);
            }, options);
        }

        @Override
        public DataLoader<Integer, Object> idLoaderOddEvenExceptions(
            DataLoaderOptions options, List<Collection<Integer>> loadCalls) {
            return newPublisherDataLoaderWithTry((keys, subscriber) -> {
                loadCalls.add(new ArrayList<>(keys));

                List<Try<Object>> errors = new ArrayList<>();
                for (Integer key : keys) {
                    if (key % 2 == 0) {
                        errors.add(Try.succeeded(key));
                    } else {
                        errors.add(Try.failed(new IllegalStateException("Error")));
                    }
                }
                Flux.fromIterable(errors).subscribe(subscriber);
            }, options);
        }
    }

    private static class MappedPublisherDataLoaderFactory implements TestDataLoaderFactory {

        @Override
        public <K> DataLoader<K, K> idLoader(
            DataLoaderOptions options, List<Collection<K>> loadCalls) {
            return newMappedPublisherDataLoader((keys, subscriber) -> {
                loadCalls.add(new ArrayList<>(keys));
                Map<K, K> map = new HashMap<>();
                keys.forEach(k -> map.put(k, k));
                Flux.fromIterable(map.entrySet()).subscribe(subscriber);
            }, options);
        }

        @Override
        public <K> DataLoader<K, K> idLoaderBlowsUps(DataLoaderOptions options, List<Collection<K>> loadCalls) {
            return newMappedPublisherDataLoader((keys, subscriber) -> {
                loadCalls.add(new ArrayList<>(keys));
                Flux.<Map.Entry<K, K>>error(new IllegalStateException("Error")).subscribe(subscriber);
            }, options);
        }

        @Override
        public <K> DataLoader<K, Object> idLoaderAllExceptions(
            DataLoaderOptions options, List<Collection<K>> loadCalls) {
            return newMappedPublisherDataLoaderWithTry((keys, subscriber) -> {
                loadCalls.add(new ArrayList<>(keys));
                Stream<Map.Entry<K, Try<Object>>> failures = keys.stream().map(k -> Map.entry(k, Try.failed(new IllegalStateException("Error"))));
                Flux.fromStream(failures).subscribe(subscriber);
            }, options);
        }

        @Override
        public DataLoader<Integer, Object> idLoaderOddEvenExceptions(
            DataLoaderOptions options, List<Collection<Integer>> loadCalls) {
            return newMappedPublisherDataLoaderWithTry((keys, subscriber) -> {
                loadCalls.add(new ArrayList<>(keys));

                Map<Integer, Try<Object>> errorByKey = new HashMap<>();
                for (Integer key : keys) {
                    if (key % 2 == 0) {
                        errorByKey.put(key, Try.succeeded(key));
                    } else {
                        errorByKey.put(key, Try.failed(new IllegalStateException("Error")));
                    }
                }
                Flux.fromIterable(errorByKey.entrySet()).subscribe(subscriber);
            }, options);
        }
    }

=======
>>>>>>> 8b344dbd
    private static class ThrowingCacheMap extends CustomCacheMap {

        @Override
        public CompletableFuture<Object> get(String key) {
            throw new RuntimeException("Cache implementation failed.");
        }
    }

    private static Stream<Arguments> dataLoaderFactories() {
        return Stream.of(
                Arguments.of(Named.of("List DataLoader", new ListDataLoaderFactory())),
                Arguments.of(Named.of("Mapped DataLoader", new MappedDataLoaderFactory())),
                Arguments.of(Named.of("Publisher DataLoader", new PublisherDataLoaderFactory())),
                Arguments.of(Named.of("Mapped Publisher DataLoader", new MappedPublisherDataLoaderFactory()))
        );
    }
}
<|MERGE_RESOLUTION|>--- conflicted
+++ resolved
@@ -34,7 +34,6 @@
 import org.junit.jupiter.params.ParameterizedTest;
 import org.junit.jupiter.params.provider.Arguments;
 import org.junit.jupiter.params.provider.MethodSource;
-import reactor.core.publisher.Flux;
 
 import java.util.ArrayList;
 import java.util.Collection;
@@ -1246,7 +1245,14 @@
                 .collect(Collectors.joining());
     }
 
-<<<<<<< HEAD
+    private static class ThrowingCacheMap extends CustomCacheMap {
+
+        @Override
+        public CompletableFuture<Object> get(String key) {
+            throw new RuntimeException("Cache implementation failed.");
+        }
+    }
+
     private static Stream<Arguments> dataLoaderFactories() {
         return Stream.of(
                 Arguments.of(Named.of("List DataLoader", new ListDataLoaderFactory())),
@@ -1255,225 +1261,4 @@
                 Arguments.of(Named.of("Mapped Publisher DataLoader", new MappedPublisherDataLoaderFactory()))
         );
     }
-
-    public interface TestDataLoaderFactory {
-        <K> DataLoader<K, K> idLoader(DataLoaderOptions options, List<Collection<K>> loadCalls);
-        <K> DataLoader<K, K> idLoaderBlowsUps(DataLoaderOptions options, List<Collection<K>> loadCalls);
-        <K> DataLoader<K, Object> idLoaderAllExceptions(DataLoaderOptions options, List<Collection<K>> loadCalls);
-        DataLoader<Integer, Object> idLoaderOddEvenExceptions(DataLoaderOptions options, List<Collection<Integer>> loadCalls);
-    }
-
-    private static class ListDataLoaderFactory implements TestDataLoaderFactory {
-        @Override
-        public <K> DataLoader<K, K> idLoader(DataLoaderOptions options, List<Collection<K>> loadCalls) {
-            return newDataLoader(keys -> {
-                loadCalls.add(new ArrayList<>(keys));
-                return CompletableFuture.completedFuture(keys);
-            }, options);
-        }
-
-        @Override
-        public <K> DataLoader<K, K> idLoaderBlowsUps(
-                DataLoaderOptions options, List<Collection<K>> loadCalls) {
-            return newDataLoader(keys -> {
-                loadCalls.add(new ArrayList<>(keys));
-                return TestKit.futureError();
-            }, options);
-        }
-
-        @Override
-        public <K> DataLoader<K, Object> idLoaderAllExceptions(DataLoaderOptions options, List<Collection<K>> loadCalls) {
-            return newDataLoader(keys -> {
-                loadCalls.add(new ArrayList<>(keys));
-
-                List<Object> errors = keys.stream().map(k -> new IllegalStateException("Error")).collect(Collectors.toList());
-                return CompletableFuture.completedFuture(errors);
-            }, options);
-        }
-
-        @Override
-        public DataLoader<Integer, Object> idLoaderOddEvenExceptions(DataLoaderOptions options, List<Collection<Integer>> loadCalls) {
-            return newDataLoader(keys -> {
-                loadCalls.add(new ArrayList<>(keys));
-
-                List<Object> errors = new ArrayList<>();
-                for (Integer key : keys) {
-                    if (key % 2 == 0) {
-                        errors.add(key);
-                    } else {
-                        errors.add(new IllegalStateException("Error"));
-                    }
-                }
-                return CompletableFuture.completedFuture(errors);
-            }, options);
-        }
-    }
-
-    private static class MappedDataLoaderFactory implements TestDataLoaderFactory {
-
-        @Override
-        public <K> DataLoader<K, K> idLoader(
-                DataLoaderOptions options, List<Collection<K>> loadCalls) {
-            return newMappedDataLoader((keys) -> {
-                loadCalls.add(new ArrayList<>(keys));
-                Map<K, K> map = new HashMap<>();
-                keys.forEach(k -> map.put(k, k));
-                return CompletableFuture.completedFuture(map);
-            }, options);
-        }
-
-        @Override
-        public <K> DataLoader<K, K> idLoaderBlowsUps(DataLoaderOptions options, List<Collection<K>> loadCalls) {
-            return newMappedDataLoader((keys) -> {
-                loadCalls.add(new ArrayList<>(keys));
-                return futureError();
-            }, options);
-        }
-
-        @Override
-        public <K> DataLoader<K, Object> idLoaderAllExceptions(
-                DataLoaderOptions options, List<Collection<K>> loadCalls) {
-            return newMappedDataLoader(keys -> {
-                loadCalls.add(new ArrayList<>(keys));
-                Map<K, Object> errorByKey = new HashMap<>();
-                keys.forEach(k -> errorByKey.put(k, new IllegalStateException("Error")));
-                return CompletableFuture.completedFuture(errorByKey);
-            }, options);
-        }
-
-        @Override
-        public DataLoader<Integer, Object> idLoaderOddEvenExceptions(
-                DataLoaderOptions options, List<Collection<Integer>> loadCalls) {
-            return newMappedDataLoader(keys -> {
-                loadCalls.add(new ArrayList<>(keys));
-
-                Map<Integer, Object> errorByKey = new HashMap<>();
-                for (Integer key : keys) {
-                    if (key % 2 == 0) {
-                        errorByKey.put(key, key);
-                    } else {
-                        errorByKey.put(key, new IllegalStateException("Error"));
-                    }
-                }
-                return CompletableFuture.completedFuture(errorByKey);
-            }, options);
-        }
-    }
-
-    private static class PublisherDataLoaderFactory implements TestDataLoaderFactory {
-
-        @Override
-        public <K> DataLoader<K, K> idLoader(
-            DataLoaderOptions options, List<Collection<K>> loadCalls) {
-            return newPublisherDataLoader((keys, subscriber) -> {
-                loadCalls.add(new ArrayList<>(keys));
-                Flux.fromIterable(keys).subscribe(subscriber);
-            }, options);
-        }
-
-        @Override
-        public <K> DataLoader<K, K> idLoaderBlowsUps(DataLoaderOptions options, List<Collection<K>> loadCalls) {
-            return newPublisherDataLoader((keys, subscriber) -> {
-                loadCalls.add(new ArrayList<>(keys));
-                Flux.<K>error(new IllegalStateException("Error")).subscribe(subscriber);
-            }, options);
-        }
-
-        @Override
-        public <K> DataLoader<K, Object> idLoaderAllExceptions(
-            DataLoaderOptions options, List<Collection<K>> loadCalls) {
-            return newPublisherDataLoaderWithTry((keys, subscriber) -> {
-                loadCalls.add(new ArrayList<>(keys));
-                Stream<Try<Object>> failures = keys.stream().map(k -> Try.failed(new IllegalStateException("Error")));
-                Flux.fromStream(failures).subscribe(subscriber);
-            }, options);
-        }
-
-        @Override
-        public DataLoader<Integer, Object> idLoaderOddEvenExceptions(
-            DataLoaderOptions options, List<Collection<Integer>> loadCalls) {
-            return newPublisherDataLoaderWithTry((keys, subscriber) -> {
-                loadCalls.add(new ArrayList<>(keys));
-
-                List<Try<Object>> errors = new ArrayList<>();
-                for (Integer key : keys) {
-                    if (key % 2 == 0) {
-                        errors.add(Try.succeeded(key));
-                    } else {
-                        errors.add(Try.failed(new IllegalStateException("Error")));
-                    }
-                }
-                Flux.fromIterable(errors).subscribe(subscriber);
-            }, options);
-        }
-    }
-
-    private static class MappedPublisherDataLoaderFactory implements TestDataLoaderFactory {
-
-        @Override
-        public <K> DataLoader<K, K> idLoader(
-            DataLoaderOptions options, List<Collection<K>> loadCalls) {
-            return newMappedPublisherDataLoader((keys, subscriber) -> {
-                loadCalls.add(new ArrayList<>(keys));
-                Map<K, K> map = new HashMap<>();
-                keys.forEach(k -> map.put(k, k));
-                Flux.fromIterable(map.entrySet()).subscribe(subscriber);
-            }, options);
-        }
-
-        @Override
-        public <K> DataLoader<K, K> idLoaderBlowsUps(DataLoaderOptions options, List<Collection<K>> loadCalls) {
-            return newMappedPublisherDataLoader((keys, subscriber) -> {
-                loadCalls.add(new ArrayList<>(keys));
-                Flux.<Map.Entry<K, K>>error(new IllegalStateException("Error")).subscribe(subscriber);
-            }, options);
-        }
-
-        @Override
-        public <K> DataLoader<K, Object> idLoaderAllExceptions(
-            DataLoaderOptions options, List<Collection<K>> loadCalls) {
-            return newMappedPublisherDataLoaderWithTry((keys, subscriber) -> {
-                loadCalls.add(new ArrayList<>(keys));
-                Stream<Map.Entry<K, Try<Object>>> failures = keys.stream().map(k -> Map.entry(k, Try.failed(new IllegalStateException("Error"))));
-                Flux.fromStream(failures).subscribe(subscriber);
-            }, options);
-        }
-
-        @Override
-        public DataLoader<Integer, Object> idLoaderOddEvenExceptions(
-            DataLoaderOptions options, List<Collection<Integer>> loadCalls) {
-            return newMappedPublisherDataLoaderWithTry((keys, subscriber) -> {
-                loadCalls.add(new ArrayList<>(keys));
-
-                Map<Integer, Try<Object>> errorByKey = new HashMap<>();
-                for (Integer key : keys) {
-                    if (key % 2 == 0) {
-                        errorByKey.put(key, Try.succeeded(key));
-                    } else {
-                        errorByKey.put(key, Try.failed(new IllegalStateException("Error")));
-                    }
-                }
-                Flux.fromIterable(errorByKey.entrySet()).subscribe(subscriber);
-            }, options);
-        }
-    }
-
-=======
->>>>>>> 8b344dbd
-    private static class ThrowingCacheMap extends CustomCacheMap {
-
-        @Override
-        public CompletableFuture<Object> get(String key) {
-            throw new RuntimeException("Cache implementation failed.");
-        }
-    }
-
-    private static Stream<Arguments> dataLoaderFactories() {
-        return Stream.of(
-                Arguments.of(Named.of("List DataLoader", new ListDataLoaderFactory())),
-                Arguments.of(Named.of("Mapped DataLoader", new MappedDataLoaderFactory())),
-                Arguments.of(Named.of("Publisher DataLoader", new PublisherDataLoaderFactory())),
-                Arguments.of(Named.of("Mapped Publisher DataLoader", new MappedPublisherDataLoaderFactory()))
-        );
-    }
 }
