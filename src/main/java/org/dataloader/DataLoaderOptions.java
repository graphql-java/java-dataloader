--- conflicted
+++ resolved
@@ -17,12 +17,8 @@
 package org.dataloader;
 
 import org.dataloader.annotations.PublicApi;
-<<<<<<< HEAD
-import org.dataloader.impl.Assertions;
 import org.dataloader.instrumentation.DataLoaderInstrumentation;
 import org.dataloader.instrumentation.DataLoaderInstrumentationHelper;
-=======
->>>>>>> cf792906
 import org.dataloader.scheduler.BatchLoaderScheduler;
 import org.dataloader.stats.NoOpStatisticsCollector;
 import org.dataloader.stats.StatisticsCollector;
@@ -44,21 +40,6 @@
 public class DataLoaderOptions {
 
     private static final BatchLoaderContextProvider NULL_PROVIDER = () -> null;
-<<<<<<< HEAD
-
-    private boolean batchingEnabled;
-    private boolean cachingEnabled;
-    private boolean cachingExceptionsEnabled;
-    private CacheKey<?> cacheKeyFunction;
-    private CacheMap<?, ?> cacheMap;
-    private ValueCache<?, ?> valueCache;
-    private int maxBatchSize;
-    private Supplier<StatisticsCollector> statisticsCollector;
-    private BatchLoaderContextProvider environmentProvider;
-    private ValueCacheOptions valueCacheOptions;
-    private BatchLoaderScheduler batchLoaderScheduler;
-    private DataLoaderInstrumentation instrumentation;
-=======
     private static final Supplier<StatisticsCollector> NOOP_COLLECTOR = NoOpStatisticsCollector::new;
     private static final ValueCacheOptions DEFAULT_VALUE_CACHE_OPTIONS = ValueCacheOptions.newOptions();
 
@@ -73,7 +54,7 @@
     private final BatchLoaderContextProvider environmentProvider;
     private final ValueCacheOptions valueCacheOptions;
     private final BatchLoaderScheduler batchLoaderScheduler;
->>>>>>> cf792906
+    private final DataLoaderInstrumentation instrumentation;
 
     /**
      * Creates a new data loader options with default settings.
